--- conflicted
+++ resolved
@@ -884,13 +884,9 @@
                            If n ∈ ℂ, then Φ ∈ ℂ
         Kx = kx/k0 = n sin(Φ) : Reduced wavenumber.
         """
-<<<<<<< HEAD
+
         nx = self.material.getRefractiveIndex(2*sc.pi/k0, unit='m')[:, 0, 0]
-        Kx = nx * np.sin(Phi)
-=======
-        nx = self.material.getRefractiveIndex(2*sc.pi/k0)[:, 0, 0]
         Kx = nx * np.sin(Phi * sc.pi / 180)
->>>>>>> 3fc23a9d
         return Kx
 
     def get_Kz_from_Kx(self, Kx, k0):
@@ -1588,13 +1584,9 @@
         self.structure = structure
         self.lbda = lbda * UnitConversion[unit]
         self.circular = circular
-<<<<<<< HEAD
+
         k0 = 2 * sc.pi / self.lbda
-        Kx = self.structure.frontHalfSpace.get_Kx_from_Phi(np.deg2rad(phi_i), k0)
-=======
-        k0 = 2 * sc.pi / lbda / 1e-9
         Kx = self.structure.frontHalfSpace.get_Kx_from_Phi(phi_i, k0)
->>>>>>> 3fc23a9d
 
         self.T_ri, self.T_ti = structure.getJones(Kx, k0)
         # self.power_corr = structure.getPowerTransmissionCorrection(Kx, k0)
