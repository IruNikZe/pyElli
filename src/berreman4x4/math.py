# Encoding: utf-8
import numpy as np
import numpy.typing as npt
import scipy.linalg
import scipy.constants as sc


# base vectors
e_x = np.array([1, 0, 0]).reshape((3,))
e_y = np.array([0, 1, 0]).reshape((3,))
e_z = np.array([0, 0, 1]).reshape((3,))

CONV_M_EV = sc.speed_of_light * sc.value('Planck constant in eV/Hz')


<<<<<<< HEAD
def lambda2E(value):
    """Returns the Energy in eV of the given wavelength in 'nm'"""
    return CONV_M_EV / value * 1e-9


def buildDeltaMatrix(Kx, eps):
    """Returns Delta matrix for given permittivity and reduced wave number.

    'Kx' : reduce wave number, Kx = kx/k0
    'eps' : permittivity tensor

    Returns : Delta 4x4 matrix, generator of infinitesimal translations
    """
    if np.shape(Kx) == ():
        i = 1
    else:
        i = np.shape(Kx)[0]

    Delta = np.array(
        [[-Kx * eps[:, 2, 0] / eps[:, 2, 2], -Kx * eps[:, 2, 1] / eps[:, 2, 2],
          np.tile(0, i), np.tile(1, i) - Kx**2 / eps[:, 2, 2]],
         [np.tile(0, i), np.tile(0, i), np.tile(-1, i), np.tile(0, i)],
         [eps[:, 1, 2] * eps[:, 2, 0] / eps[:, 2, 2] - eps[:, 1, 0],
          Kx**2 - eps[:, 1, 1] + eps[:, 1, 2] * eps[:, 2, 1] / eps[:, 2, 2],
          np.tile(0, i), Kx * eps[:, 1, 2] / eps[:, 2, 2]],
         [eps[:, 0, 0] - eps[:, 0, 2] * eps[:, 2, 0] / eps[:, 2, 2],
          eps[:, 0, 1] - eps[:, 0, 2] * eps[:, 2, 1] / eps[:, 2, 2],
          np.tile(0, i), -Kx * eps[:, 0, 2] / eps[:, 2, 2]]], dtype=settings['dtype'])
    Delta = np.moveaxis(Delta, 2, 0)
    return Delta


def hs_propagator(Delta, h, k0, method="linear"):
    """Returns propagator for homogeneous slab of thickness h.

    'Delta' : Delta matrix of the homogeneous material
    'h' : thickness of the homogeneous slab
    'k0' : wave vector in vacuum, k0 = ω/c

    Returns : propagator matrix, exact or approximated, depending on the
    value of the 'method' parameter.

    The exact propagator is: P_hs = exp(i h k0 Δ)

    This function is a prototype and mainly useful for this docstring.
    Calculation is performed by function hs_propagator_xxxxx(), depending on
    the value of 'method':
        "linear" -> first order approximation of exp()
        "Padé"   -> Padé approximation of exp()
    """
    if method == "linear":
        return hs_propagator_lin(Delta, h, k0)
    elif method == "Padé":
        return hs_propagator_Pade(Delta, h, k0)


def hs_propagator_lin(Delta, h, lbda):
    """Returns propagator with linear approximation."""
    P_hs_lin = np.identity(4) + 1j * h * np.einsum('nij,n->nij', Delta, 2 * sc.pi / lbda)
    return P_hs_lin


def hs_propagator_Pade(Delta, h, lbda):
    """Returns propagator with Padé approximation.

    The diagonal Padé approximant of any order is symplectic, i.e.
    P_hs_Pade(h)·P_hs_Pade(-h) = 1.
    Such property may be suitable for use with Z. Lu's method.
    """
    mats = 1j * h * np.einsum('nij,n->nij', Delta, 2 * sc.pi / lbda)

    if settings['ExpmBackend'] == 'scipy':
        P_hs_Pade = np.asarray([scipy.linalg.expm(mat) for mat in mats])

    elif settings['ExpmBackend'] == 'tensorflow':
        t = tf.convert_to_tensor(np.asarray(mats, dtype=np.complex64))
        texp = tf.linalg.expm(t)
        P_hs_Pade = np.array(texp, dtype=settings['dtype'])

    elif settings['ExpmBackend'] == 'pytorch':
        t = torch.from_numpy(mats)
        texp = torch.matrix_exp(t)
        P_hs_Pade = np.asarray(texp.numpy(), dtype=settings['dtype'])

    else:
        raise ValueError("Wrong expmBackend configuration.")

    return P_hs_Pade

=======
def lambda2E(value: npt.ArrayLike) -> npt.ArrayLike:
    """Returns the Energy in eV of the given wavelength in 'nm'"""
    return CONV_M_EV / value * 1e-9


>>>>>>> 43872add
#########################################################
# Rotations

def rotation_Euler(p: float, n: float, r: float) -> npt.NDArray:
    """Returns rotation matrix defined by Euler angles (p,n,r)

    'angles' : p,n,r

    Returns : rotation matrix M_R.
    If A is an initial vector,  B = M_R * A is the rotated vector

    Successive rotations : z,x',z'
        p = precession angle, 1st rotation, around z (0..2π)
        n = nutation angle, 2nd rotation, around x' (0..π)
        r = 3rd rotation, around z' (0..2π)

    Euler rotation for the coordinates is Rz(p)·Rx(n)·Rz(r),
    where Rj(θ) is the matrix rotation for the coordinates.
    (see for example Fujiwara, p. 217)

    Note : The inverse rotation is (-r,-n,-p)
    """
    p = np.deg2rad(p)
    n = np.deg2rad(n)
    r = np.deg2rad(r)

    c1 = np.cos(p)
    s1 = np.sin(p)
    c2 = np.cos(n)
    s2 = np.sin(n)
    c3 = np.cos(r)
    s3 = np.sin(r)

    return np.array([[c1*c3-s1*c2*s3, -c1*s3-s1*c2*c3,  s1*s2],
                     [s1*c3+c1*c2*s3, -s1*s3+c1*c2*c3, -c1*s2],
                     [s2*s3,           s2*c3,           c2]])


def rotation_V(V: npt.ArrayLike) -> npt.NDArray:
    """Returns rotation matrix defined by a rotation vector V

    'V' : rotation vector (list or array)

    Returns : rotation matrix M_R
    If A is an initial vector,  B = M_R * A is the rotated vector

    The calculation is made with the matrix exponential
    M_R = exp(W), with W_{ij} = - ε_{ijk} V_{k},
    where ε_{ijk} is the Levi-Civita antisymmetric tensor.
    If V is separated in a unit vector v and a magnitude θ, V = θ·v, with
    θ = ∥V∥, the calculation of the matrix exponential is avoided, and only
    sin(θ) and cos(θ) are needed instead.

    Note : The inverse rotation is -V
    """
    W = np.array([[0,      -V[2],  V[1]],
                  [V[2],   0,      -V[0]],
                  [-V[1],  V[0],   0]])
    return scipy.linalg.expm(W)


def rotation_v_theta(v: npt.ArrayLike, theta: float) -> npt.NDArray:
    """Returns rotation matrix defined by a unit rotation vector and an angle

    'v' : unit vector orienting the rotation (list or array)
    'theta' : rotation angle around v in degrees

    Returns : rotation matrix M_R.
    If A is an initial vector,  B = M_R * A is the rotated vector

    Notes : The inverse rotation is (v,-theta)
    """
    w = np.array([[0,      -v[2],  v[1]],
                  [v[2],   0,      -v[0]],
                  [-v[1],  v[0],   0]])
    return np.identity(3) + w * np.sin(np.deg2rad(theta)) \
        + np.linalg.matrix_power(w, 2) * (1 - np.cos(np.deg2rad(theta)))<|MERGE_RESOLUTION|>--- conflicted
+++ resolved
@@ -13,103 +13,11 @@
 CONV_M_EV = sc.speed_of_light * sc.value('Planck constant in eV/Hz')
 
 
-<<<<<<< HEAD
-def lambda2E(value):
-    """Returns the Energy in eV of the given wavelength in 'nm'"""
-    return CONV_M_EV / value * 1e-9
-
-
-def buildDeltaMatrix(Kx, eps):
-    """Returns Delta matrix for given permittivity and reduced wave number.
-
-    'Kx' : reduce wave number, Kx = kx/k0
-    'eps' : permittivity tensor
-
-    Returns : Delta 4x4 matrix, generator of infinitesimal translations
-    """
-    if np.shape(Kx) == ():
-        i = 1
-    else:
-        i = np.shape(Kx)[0]
-
-    Delta = np.array(
-        [[-Kx * eps[:, 2, 0] / eps[:, 2, 2], -Kx * eps[:, 2, 1] / eps[:, 2, 2],
-          np.tile(0, i), np.tile(1, i) - Kx**2 / eps[:, 2, 2]],
-         [np.tile(0, i), np.tile(0, i), np.tile(-1, i), np.tile(0, i)],
-         [eps[:, 1, 2] * eps[:, 2, 0] / eps[:, 2, 2] - eps[:, 1, 0],
-          Kx**2 - eps[:, 1, 1] + eps[:, 1, 2] * eps[:, 2, 1] / eps[:, 2, 2],
-          np.tile(0, i), Kx * eps[:, 1, 2] / eps[:, 2, 2]],
-         [eps[:, 0, 0] - eps[:, 0, 2] * eps[:, 2, 0] / eps[:, 2, 2],
-          eps[:, 0, 1] - eps[:, 0, 2] * eps[:, 2, 1] / eps[:, 2, 2],
-          np.tile(0, i), -Kx * eps[:, 0, 2] / eps[:, 2, 2]]], dtype=settings['dtype'])
-    Delta = np.moveaxis(Delta, 2, 0)
-    return Delta
-
-
-def hs_propagator(Delta, h, k0, method="linear"):
-    """Returns propagator for homogeneous slab of thickness h.
-
-    'Delta' : Delta matrix of the homogeneous material
-    'h' : thickness of the homogeneous slab
-    'k0' : wave vector in vacuum, k0 = ω/c
-
-    Returns : propagator matrix, exact or approximated, depending on the
-    value of the 'method' parameter.
-
-    The exact propagator is: P_hs = exp(i h k0 Δ)
-
-    This function is a prototype and mainly useful for this docstring.
-    Calculation is performed by function hs_propagator_xxxxx(), depending on
-    the value of 'method':
-        "linear" -> first order approximation of exp()
-        "Padé"   -> Padé approximation of exp()
-    """
-    if method == "linear":
-        return hs_propagator_lin(Delta, h, k0)
-    elif method == "Padé":
-        return hs_propagator_Pade(Delta, h, k0)
-
-
-def hs_propagator_lin(Delta, h, lbda):
-    """Returns propagator with linear approximation."""
-    P_hs_lin = np.identity(4) + 1j * h * np.einsum('nij,n->nij', Delta, 2 * sc.pi / lbda)
-    return P_hs_lin
-
-
-def hs_propagator_Pade(Delta, h, lbda):
-    """Returns propagator with Padé approximation.
-
-    The diagonal Padé approximant of any order is symplectic, i.e.
-    P_hs_Pade(h)·P_hs_Pade(-h) = 1.
-    Such property may be suitable for use with Z. Lu's method.
-    """
-    mats = 1j * h * np.einsum('nij,n->nij', Delta, 2 * sc.pi / lbda)
-
-    if settings['ExpmBackend'] == 'scipy':
-        P_hs_Pade = np.asarray([scipy.linalg.expm(mat) for mat in mats])
-
-    elif settings['ExpmBackend'] == 'tensorflow':
-        t = tf.convert_to_tensor(np.asarray(mats, dtype=np.complex64))
-        texp = tf.linalg.expm(t)
-        P_hs_Pade = np.array(texp, dtype=settings['dtype'])
-
-    elif settings['ExpmBackend'] == 'pytorch':
-        t = torch.from_numpy(mats)
-        texp = torch.matrix_exp(t)
-        P_hs_Pade = np.asarray(texp.numpy(), dtype=settings['dtype'])
-
-    else:
-        raise ValueError("Wrong expmBackend configuration.")
-
-    return P_hs_Pade
-
-=======
 def lambda2E(value: npt.ArrayLike) -> npt.ArrayLike:
     """Returns the Energy in eV of the given wavelength in 'nm'"""
     return CONV_M_EV / value * 1e-9
 
 
->>>>>>> 43872add
 #########################################################
 # Rotations
 
