--- conflicted
+++ resolved
@@ -2,11 +2,8 @@
 import numpy as np
 import numpy.typing as npt
 
-<<<<<<< HEAD
-=======
 from .solver4x4 import Solver4x4
 from .solver import Solver
->>>>>>> 43872add
 from .result import Result
 
 
