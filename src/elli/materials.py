# Encoding: utf-8
from abc import ABC, abstractmethod
from typing import TYPE_CHECKING

import numpy as np
import numpy.typing as npt
from numpy.lib.scimath import sqrt


if TYPE_CHECKING:
    from .dispersions.dispersions import Dispersion


class Material(ABC):
    """Base class for materials (abstract)."""

    @abstractmethod
    def get_tensor(self, lbda: npt.ArrayLike) -> npt.NDArray:
        """Gets the permittivity tensor of the marterial for wavelength 'lbda'.

        Args:
            lbda (npt.ArrayLike): Single value or array of wavelengths (in nm).

        Returns:
            npt.NDArray: Permittivity tensor.
        """

    def get_refractive_index(self, lbda: npt.ArrayLike) -> npt.NDArray:
        """Gets the refractive index tensor for wavelength 'lbda'.

        Args:
            lbda (npt.ArrayLike): Single value or array of wavelengths (in nm).

        Returns:
            npt.NDArray: Refractive index tensor.
        """
        return sqrt(self.get_tensor(lbda))


class SingleMaterial(Material):
    """Base class for non mixed materials (abstract)."""

    law_x = None
    law_y = None
    law_z = None
    rotated = False
    rotation_matrix = None

    @abstractmethod
    def set_dispersion(self) -> None:
<<<<<<< HEAD
        """Sets dipsersion relation of the material."""
        pass
=======
        """Sets dipsersion relation of the material.
        """
>>>>>>> 84497386

    def set_rotation(self, r: npt.NDArray) -> None:
        """Sets rotation of the Material.

        Args:
            r (npt.NDArray): rotation matrix (from rotation_Euler() or others)
        """
        self.rotated = True
        self.rotation_matrix = r

    def get_tensor(self, lbda: npt.ArrayLike) -> npt.NDArray:
        """Gets the permittivity tensor of the marterial for wavelength 'lbda'.

        Args:
            lbda (npt.ArrayLike): Single value or array of wavelengths (in nm).

        Returns:
            npt.NDArray: Permittivity tensor.
        """
        # Check for shape of lbda
        shape = np.shape(lbda)
        if shape == ():
            i = 1
        else:
            i = shape[0]

        # create empty tensor
        epsilon = np.zeros((i, 3, 3), dtype=np.complex128)

        # get get dielectric functions from dispersion law
        epsilon[:, 0, 0] = self.law_x.get_dielectric(lbda)
        epsilon[:, 1, 1] = self.law_y.get_dielectric(lbda)
        epsilon[:, 2, 2] = self.law_z.get_dielectric(lbda)

        if self.rotated:
            epsilon = self.rotation_matrix @ epsilon @ self.rotation_matrix.T

        return epsilon


class IsotropicMaterial(SingleMaterial):
    """Isotropic material."""

    def __init__(self, law: "Dispersion") -> None:
        """Creates isotropic material with a dispersion law.

        Args:
            law (DispersionLaw): Dispersion relation of all three crystal directions.
        """
        self.set_dispersion(law)

    def set_dispersion(self, law: "Dispersion") -> None:
        """Sets dipsersion relation of the isotropic material.

        Args:
            law (DispersionLaw): Dispersion relation of all three crystal directions.
        """
        self.law_x = law
        self.law_y = law
        self.law_z = law


class UniaxialMaterial(SingleMaterial):
    """Uniaxial material."""

    def __init__(self, law_o: "Dispersion", law_e: "Dispersion") -> None:
        """Creates a uniaxial material with two dispersion laws.

        Args:
            law_o (DispersionLaw): Dispersion relation for ordinary crystal axes (x and y direction).
            law_e (DispersionLaw): Dispersion relation for extraordinary crystal axis (z direction).
        """
        self.set_dispersion(law_o, law_e)

    def set_dispersion(self, law_o: "Dispersion", law_e: "Dispersion") -> None:
        """Sets dipsersion relations of the uniaxial material.

        Args:
            law_o (DispersionLaw): Dispersion relation for ordinary crystal axes (x and y direction).
            law_e (DispersionLaw): Dispersion relation for extraordinary crystal axis (z direction).
        """
        self.law_x = law_o
        self.law_y = law_o
        self.law_z = law_e


class BiaxialMaterial(SingleMaterial):
    """Biaxial material."""

    def __init__(
        self,
        law_x: "Dispersion",
        law_y: "Dispersion",
        law_z: "Dispersion",
    ) -> None:
        """Creates a biaxial material with three dispersion laws.

        Args:
            law_x (DispersionLaw): Dispersion relation for x crystal axes.
            law_y (DispersionLaw): Dispersion relation for y crystal axes.
            law_z (DispersionLaw): Dispersion relation for z crystal axes.
        """
        self.set_dispersion(law_x, law_y, law_z)

    def set_dispersion(
        self,
        law_x: "Dispersion",
        law_y: "Dispersion",
        law_z: "Dispersion",
    ) -> None:
        """Sets dipsersion relations of the biaxial material.

        Args:
            law_x (DispersionLaw): Dispersion relation for x crystal axes.
            law_y (DispersionLaw): Dispersion relation for y crystal axes.
            law_z (DispersionLaw): Dispersion relation for z crystal axes.
        """
        self.law_x = law_x
        self.law_y = law_y
        self.law_z = law_z


class MixtureMaterial(Material):
    """Abstract Class for mixed materials."""

    host_material = None
    guest_material = None
    fraction = None

    def __init__(
        self, host_material: Material, guest_material: Material, fraction: float
    ) -> None:
        """Creates a material mixture from two materials.

        Args:
            host_material (Material): Host Material.
            guest_material (Material): Material incorporated in the host.
            fraction (float): Fraction of the guest material (Range 0 - 1).
        """
        self.set_constituents(host_material, guest_material)
        self.set_fraction(fraction)

    def set_constituents(
        self, host_material: Material, guest_material: Material
    ) -> None:
        """Sets Materials in the mixture.

        Args:
            host_material (Material): Host Material.
            guest_material (Material): Material incorporated in the host.
        """
        self.host_material = host_material
        self.guest_material = guest_material

    def set_fraction(self, fraction: float) -> None:
        """Sets fraction and checks if fraction is in range from 0 to 1.

        Args:
            fraction (float): Fraction of the guest material (Range 0 - 1).
        """
        if not 0 <= fraction <= 1:
            raise ValueError("Fractions not in range from 0 to 1")

        self.fraction = fraction

    @abstractmethod
    def get_tensor(self, lbda: npt.ArrayLike) -> npt.NDArray:
        """Gets the permittivity tensor of the marterial for wavelength 'lbda'.

        Args:
            lbda (npt.ArrayLike): Single value or array of wavelengths (in nm).

        Returns:
            npt.NDArray: Permittivity tensor.
        """


class VCAMaterial(MixtureMaterial):
    """Mixture Material approximated with a simple virtual crystal like average."""

    def get_tensor(self, lbda: npt.ArrayLike) -> npt.NDArray:
        """Gets the permittivity tensor of the marterial for wavelength 'lbda'.

        Args:
            lbda (npt.ArrayLike): Single value or array of wavelengths (in nm).

        Returns:
            npt.NDArray: Permittivity tensor.
        """
        epsilon = (
            self.host_material.get_tensor(lbda) * (1 - self.fraction)
            + self.guest_material.get_tensor(lbda) * self.fraction
        )
        return epsilon


class LooyengaEMA(MixtureMaterial):
    """Mixture Material approximated with Looyenga's formula.
       Valid if materials have small contrast.
       Looyenga, H. (1965). Physica, 31(3), 401–406.
    """

    def get_tensor(self, lbda: npt.ArrayLike) -> npt.NDArray:
        """Gets the permittivity tensor of the marterial for wavelength 'lbda'.

        Args:
            lbda (npt.ArrayLike): Single value or array of wavelengths (in nm).

        Returns:
            npt.NDArray: Permittivity tensor.
        """
        epsilon = (self.host_material.get_tensor(lbda)**(1/3) * (1 - self.fraction) \
            + self.guest_material.get_tensor(lbda)**(1/3) * self.fraction)**3
        return epsilon


class MaxwellGarnetEMA(MixtureMaterial):
    """Mixture Material approximated with the Maxwell Garnet formula.
    It is valid for spherical inclusions with small volume fraction.
    """

    def get_tensor(self, lbda: npt.ArrayLike) -> npt.NDArray:
        """Gets the permittivity tensor of the marterial for wavelength 'lbda'.

        Args:
            lbda (npt.ArrayLike): Single value or array of wavelengths (in nm).

        Returns:
            npt.NDArray: Permittivity tensor.
        """
        e_h = self.host_material.get_tensor(lbda)
        e_g = self.guest_material.get_tensor(lbda)

        epsilon = (
            e_h
            * (2 * self.fraction * (e_g - e_h) + e_g + 2 * e_h)
            / (2 * e_h + e_g - self.fraction * (e_g - e_h))
        )
        return epsilon<|MERGE_RESOLUTION|>--- conflicted
+++ resolved
@@ -48,13 +48,8 @@
 
     @abstractmethod
     def set_dispersion(self) -> None:
-<<<<<<< HEAD
-        """Sets dipsersion relation of the material."""
-        pass
-=======
-        """Sets dipsersion relation of the material.
-        """
->>>>>>> 84497386
+        """Sets dispersion relation of the material.
+        """
 
     def set_rotation(self, r: npt.NDArray) -> None:
         """Sets rotation of the Material.
